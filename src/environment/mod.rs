--- conflicted
+++ resolved
@@ -106,12 +106,12 @@
         TERMINATOR.get_or_init(|| Arc::new(AtomicBool::new(false)))
     }
 
-<<<<<<< HEAD
     /// Returns the terminator bit for the prover.
     fn prover_terminator() -> &'static Arc<AtomicBool> {
         static TERMINATOR: OnceCell<Arc<AtomicBool>> = OnceCell::new();
         TERMINATOR.get_or_init(|| Arc::new(AtomicBool::new(false)))
-=======
+    }
+    
     /// Returns a thread pool for the node to perform intensive operations.
     fn thread_pool() -> &'static Arc<ThreadPool> {
         static POOL: OnceCell<Arc<ThreadPool>> = OnceCell::new();
@@ -122,7 +122,6 @@
                 .build()
                 .expect("Failed to initialize a thread pool for the node"))
         })
->>>>>>> 18b2fc3d
     }
 }
 
