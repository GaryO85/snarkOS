// Copyright (C) 2019-2023 Aleo Systems Inc.
// This file is part of the snarkOS library.

// Licensed under the Apache License, Version 2.0 (the "License");
// you may not use this file except in compliance with the License.
// You may obtain a copy of the License at:
// http://www.apache.org/licenses/LICENSE-2.0

// Unless required by applicable law or agreed to in writing, software
// distributed under the License is distributed on an "AS IS" BASIS,
// WITHOUT WARRANTIES OR CONDITIONS OF ANY KIND, either express or implied.
// See the License for the specific language governing permissions and
// limitations under the License.

use super::*;

#[derive(Clone, Debug, PartialEq, Eq)]
pub struct BatchPropose<N: Network> {
    pub round: u64,
    pub batch_header: Data<BatchHeader<N>>,
}

impl<N: Network> BatchPropose<N> {
    /// Initializes a new batch propose event.
    pub fn new(round: u64, batch_header: Data<BatchHeader<N>>) -> Self {
        Self { round, batch_header }
    }
}

impl<N: Network> From<BatchHeader<N>> for BatchPropose<N> {
    /// Initializes a new batch propose event.
    fn from(batch_header: BatchHeader<N>) -> Self {
        Self::new(batch_header.round(), Data::Object(batch_header))
    }
}

impl<N: Network> EventTrait for BatchPropose<N> {
    /// Returns the event name.
    #[inline]
    fn name(&self) -> &'static str {
        "BatchPropose"
    }
}

impl<N: Network> ToBytes for BatchPropose<N> {
    fn write_le<W: Write>(&self, mut writer: W) -> IoResult<()> {
        self.round.write_le(&mut writer)?;
        self.batch_header.write_le(&mut writer)?;
        Ok(())
    }
}

impl<N: Network> FromBytes for BatchPropose<N> {
    fn read_le<R: Read>(mut reader: R) -> IoResult<Self> {
        let round = u64::read_le(&mut reader)?;
        let batch_header = Data::read_le(&mut reader)?;

        Ok(Self { round, batch_header })
    }
}

#[cfg(test)]
pub mod prop_tests {
<<<<<<< HEAD
    use crate::{
        event::{certificate_response::prop_tests::any_batch_header, EventTrait},
        BatchPropose,
    };
    use snarkvm::{ledger::committee::prop_tests::CommitteeContext, prelude::narwhal::Data};

    use bytes::{BufMut, BytesMut};
    use proptest::prelude::{any, BoxedStrategy, Strategy};
=======
    use crate::{event::certificate_response::prop_tests::any_batch_header, BatchPropose};
    use bytes::{Buf, BufMut, BytesMut};
    use proptest::prelude::{any, BoxedStrategy, Strategy};
    use snarkos_node_narwhal_committee::prop_tests::CommitteeContext;
    use snarkvm::{
        console::prelude::{FromBytes, ToBytes},
        prelude::narwhal::Data,
    };
>>>>>>> d0741675
    use test_strategy::proptest;

    type CurrentNetwork = snarkvm::prelude::Testnet3;

    pub fn any_batch_propose() -> BoxedStrategy<BatchPropose<CurrentNetwork>> {
        any::<CommitteeContext>()
            .prop_flat_map(|committee| (any::<u64>(), any_batch_header(&committee)))
            .prop_map(|(round, batch_header)| BatchPropose::new(round, Data::Object(batch_header)))
            .boxed()
    }

    #[proptest]
    fn serialize_deserialize(#[strategy(any_batch_propose())] original: BatchPropose<CurrentNetwork>) {
        let mut buf = BytesMut::default().writer();
        BatchPropose::write_le(&original, &mut buf).unwrap();

        let deserialized: BatchPropose<CurrentNetwork> = BatchPropose::read_le(buf.into_inner().reader()).unwrap();
        // because of the Data enum, we cannot compare the structs directly even though it derives PartialEq
        assert_eq!(original.round, deserialized.round);
        assert_eq!(
            original.batch_header.deserialize_blocking().unwrap(),
            deserialized.batch_header.deserialize_blocking().unwrap()
        );
    }
}<|MERGE_RESOLUTION|>--- conflicted
+++ resolved
@@ -61,25 +61,15 @@
 
 #[cfg(test)]
 pub mod prop_tests {
-<<<<<<< HEAD
-    use crate::{
-        event::{certificate_response::prop_tests::any_batch_header, EventTrait},
-        BatchPropose,
+    use crate::{event::certificate_response::prop_tests::any_batch_header, BatchPropose};
+    use snarkvm::{
+        console::prelude::{FromBytes, ToBytes},
+        ledger::committee::prop_tests::CommitteeContext,
+        prelude::narwhal::Data,
     };
-    use snarkvm::{ledger::committee::prop_tests::CommitteeContext, prelude::narwhal::Data};
 
-    use bytes::{BufMut, BytesMut};
-    use proptest::prelude::{any, BoxedStrategy, Strategy};
-=======
-    use crate::{event::certificate_response::prop_tests::any_batch_header, BatchPropose};
     use bytes::{Buf, BufMut, BytesMut};
     use proptest::prelude::{any, BoxedStrategy, Strategy};
-    use snarkos_node_narwhal_committee::prop_tests::CommitteeContext;
-    use snarkvm::{
-        console::prelude::{FromBytes, ToBytes},
-        prelude::narwhal::Data,
-    };
->>>>>>> d0741675
     use test_strategy::proptest;
 
     type CurrentNetwork = snarkvm::prelude::Testnet3;
