--- conflicted
+++ resolved
@@ -75,168 +75,10 @@
     /// The ledger root corresponding to each block height.
     ledger_roots: DataMap<N::LedgerRoot, u32, A>,
     /// The blocks of the ledger in storage.
-<<<<<<< HEAD
-    blocks: BlockState<N>,
-    /// The indicator bit and tracker for a ledger in read-only mode.
-    read_only: (bool, RwLock<Block<N>>),
-    /// Coinbase cache.
-    coinbase_cache: RwLock<(Option<Transaction<N>>, Option<Record<N>>)>,
-}
-
-impl<N: Network> LedgerState<N> {
-    ///
-    /// Opens a new writable instance of `LedgerState` from the given storage path.
-    /// For a read-only instance of `LedgerState`, use `LedgerState::open_reader`.
-    ///
-    /// A writable instance of `LedgerState` possesses full functionality, whereas
-    /// a read-only instance of `LedgerState` may only call immutable methods.
-    ///
-    pub fn open_writer<S: Storage, P: AsRef<Path>>(path: P) -> Result<Self> {
-        Self::open_writer_with_increment::<S, P>(path, 500_000)
-    }
-
-    /// This function is hidden, as it's intended to be used directly in tests only.
-    /// The `validation_increment` parameter determines the number of blocks to be
-    /// handled during the incremental validation process.
-    #[doc(hidden)]
-    pub fn open_writer_with_increment<S: Storage, P: AsRef<Path>>(path: P, validation_increment: u32) -> Result<Self> {
-        // Open storage.
-        let context = N::NETWORK_ID;
-        let is_read_only = false;
-        let storage = S::open(path, context, is_read_only)?;
-
-        // Initialize the ledger.
-        let ledger = Self {
-            ledger_tree: RwLock::new(LedgerTree::<N>::new()?),
-            latest_block: RwLock::new(N::genesis_block().clone()),
-            latest_block_hashes_and_headers: RwLock::new(CircularQueue::with_capacity(MAXIMUM_LINEAR_BLOCK_LOCATORS as usize)),
-            latest_block_locators: Default::default(),
-            ledger_roots: storage.open_map(MapId::LedgerRoots)?,
-            blocks: BlockState::open(storage)?,
-            read_only: (is_read_only, RwLock::new(N::genesis_block().clone())),
-            coinbase_cache: RwLock::new((None, None)),
-        };
-
-        // Determine the latest block height.
-        let mut latest_block_height = match (ledger.ledger_roots.values().max(), ledger.blocks.block_heights.keys().max()) {
-            (Some(latest_block_height_0), Some(latest_block_height_1)) => match latest_block_height_0 == latest_block_height_1 {
-                true => latest_block_height_0,
-                false => match ledger.try_fixing_inconsistent_state(None) {
-                    Ok(current_block_height) => current_block_height,
-                    Err(error) => return Err(error),
-                },
-            },
-            (None, None) => 0u32,
-            _ => return Err(anyhow!("Ledger storage state is inconsistent")),
-        };
-
-        // If this is new storage, initialize it with the genesis block.
-        if latest_block_height == 0u32 && !ledger.blocks.contains_block_height(0u32)? {
-            let genesis = N::genesis_block();
-
-            // Perform all the associated storage operations as an atomic batch.
-            let batch = ledger.ledger_roots.prepare_batch();
-
-            ledger
-                .ledger_roots
-                .insert(&genesis.previous_ledger_root(), &genesis.height(), Some(batch))?;
-            ledger.blocks.add_block(genesis, Some(batch))?;
-
-            // Execute the pending storage batch.
-            ledger.ledger_roots.execute_batch(batch)?;
-        }
-
-        // Check that all canonical block headers exist in storage.
-        let count = ledger.blocks.get_block_header_count()?;
-        assert_eq!(count, latest_block_height.saturating_add(1));
-
-        // TODO (howardwu): TEMPORARY - Remove this after testnet2.
-        // Sanity check for a V12 ledger.
-        if N::NETWORK_ID == 2
-            && latest_block_height > snarkvm::dpc::testnet2::V12_UPGRADE_BLOCK_HEIGHT
-            && ledger.get_block(latest_block_height).is_err()
-        {
-            let revert_block_height = snarkvm::dpc::testnet2::V12_UPGRADE_BLOCK_HEIGHT.saturating_sub(1);
-            warn!("Ledger is not V12-compliant, reverting to block {}", revert_block_height);
-            warn!("{:?}", ledger.get_block(latest_block_height));
-            latest_block_height = ledger.clear_incompatible_blocks(latest_block_height, revert_block_height)?;
-            info!("Ledger successfully transitioned and is now V12-compliant");
-        }
-
-        // Iterate and append each block hash from genesis to tip to validate ledger state.
-        let mut start_block_height = 0u32;
-        while start_block_height <= latest_block_height {
-            // Compute the end block height (inclusive) for this iteration.
-            let end_block_height = std::cmp::min(start_block_height.saturating_add(validation_increment), latest_block_height);
-
-            // Retrieve the block hashes.
-            let block_hashes = ledger.get_block_hashes(start_block_height, end_block_height)?;
-
-            // Split the block hashes into (last_block_hash, [start_block_hash, ..., penultimate_block_hash]).
-            if let Some((last_block_hash, block_hashes_excluding_last)) = block_hashes.split_last() {
-                // It's possible that the batch only contains one block.
-                if !block_hashes_excluding_last.is_empty() {
-                    // Add the block hashes (up to penultimate) to the ledger tree.
-                    ledger.ledger_tree.write().add_all(block_hashes_excluding_last)?;
-                }
-
-                // Check 1 - Ensure the root of the ledger tree matches the one saved in the ledger roots map.
-                let ledger_root = ledger.get_previous_ledger_root(end_block_height)?;
-                if ledger_root != ledger.ledger_tree.read().root() {
-                    return Err(anyhow!("Ledger has incorrect ledger tree state at block {}", end_block_height));
-                }
-
-                // Check 2 - Ensure the saved block height corresponding to this ledger root matches the expected block height.
-                let candidate_height = match ledger.ledger_roots.get(&ledger_root)? {
-                    Some(candidate_height) => candidate_height,
-                    None => return Err(anyhow!("Ledger is missing ledger root for block {}", end_block_height)),
-                };
-                if end_block_height != candidate_height {
-                    return Err(anyhow!(
-                        "Ledger expected block {}, found block {}",
-                        end_block_height,
-                        candidate_height
-                    ));
-                }
-
-                // Add the last block hash to the ledger tree.
-                ledger.ledger_tree.write().add(last_block_hash)?;
-            }
-
-            // Log the progress of the validation procedure.
-            let progress = (end_block_height as f64 / latest_block_height as f64 * 100f64) as u8;
-            debug!("Validating the ledger up to block {} ({}%)", end_block_height, progress);
-
-            // Update the starting block height for the next iteration.
-            start_block_height = end_block_height.saturating_add(1);
-        }
-
-        // If this is new storage, the while loop above did not execute,
-        // and proceed to add the genesis block hash into the ledger tree.
-        if start_block_height == 0u32 {
-            // Add the genesis block hash to the ledger tree.
-            ledger.ledger_tree.write().add(&N::genesis_block().hash())?;
-        }
-
-        // Update the latest ledger state.
-        *ledger.latest_block.write() = ledger.get_block(latest_block_height)?;
-        ledger.regenerate_latest_ledger_state()?;
-
-        // Validate the ledger root one final time.
-        let latest_ledger_root = ledger.ledger_tree.read().root();
-        ledger.regenerate_ledger_tree()?;
-        assert_eq!(ledger.ledger_tree.read().root(), latest_ledger_root);
-
-        info!("Ledger successfully loaded at block {}", ledger.latest_block_height());
-        Ok(ledger)
-    }
-
-=======
     blocks: BlockState<N, A>,
 }
 
 impl<N: Network, A: StorageAccess> LedgerState<N, A> {
->>>>>>> db5e37b6
     ///
     /// Opens a read-only instance of `LedgerState` from the given storage path.
     /// For a writable instance of `LedgerState`, use `LedgerState::open_writer`.
@@ -257,11 +99,6 @@
             latest_block_locators: Default::default(),
             ledger_roots: storage.open_map(MapId::LedgerRoots)?,
             blocks: BlockState::open(storage)?,
-<<<<<<< HEAD
-            read_only: (is_read_only, RwLock::new(N::genesis_block().clone())),
-            coinbase_cache: RwLock::new((None, None)),
-=======
->>>>>>> db5e37b6
         });
 
         // Determine the latest block height.
@@ -1295,225 +1132,6 @@
         Ok(blocks.values().skip(1).cloned().collect())
     }
 
-<<<<<<< HEAD
-    ///
-    /// Returns a ledger proof for the given commitment.
-    ///
-    pub fn get_ledger_inclusion_proof(&self, commitment: N::Commitment) -> Result<LedgerProof<N>> {
-        // TODO (raychu86): Add getter functions.
-        let commitment_transition_id = match self.blocks.transactions.commitments.get(&commitment)? {
-            Some(transition_id) => transition_id,
-            None => return Err(anyhow!("commitment {} missing from commitments map", commitment)),
-        };
-
-        let transaction_id = match self.blocks.transactions.transitions.get(&commitment_transition_id)? {
-            Some((transaction_id, _, _)) => transaction_id,
-            None => return Err(anyhow!("transition id {} missing from transactions map", commitment_transition_id)),
-        };
-
-        let transaction = self.get_transaction(&transaction_id)?;
-
-        let block_hash = match self.blocks.transactions.transactions.get(&transaction_id)? {
-            Some((_, _, metadata)) => metadata.block_hash,
-            None => return Err(anyhow!("transaction id {} missing from transactions map", transaction_id)),
-        };
-
-        let block_header = match self.blocks.block_headers.get(&block_hash)? {
-            Some(block_header) => block_header,
-            None => return Err(anyhow!("Block {} missing from block headers map", block_hash)),
-        };
-
-        // Generate the local proof for the commitment.
-        let local_proof = transaction.to_local_proof(commitment)?;
-
-        let transaction_id = local_proof.transaction_id();
-        let transactions = self.get_block_transactions(block_header.height())?;
-
-        // Compute the transactions inclusion proof.
-        let transactions_inclusion_proof = {
-            let index = transactions.transaction_ids().position(|id| id == transaction_id).unwrap();
-            transactions.to_transactions_inclusion_proof(index, transaction_id)?
-        };
-
-        // Compute the block header inclusion proof.
-        let transactions_root = transactions.transactions_root();
-        let block_header_inclusion_proof = block_header.to_header_inclusion_proof(1, transactions_root)?;
-        let block_header_root = block_header.to_header_root()?;
-
-        // Determine the previous block hash.
-        let previous_block_hash = self.get_previous_block_hash(self.get_block_height(&block_hash)?)?;
-
-        // Generate the record proof.
-        let record_proof = RecordProof::new(
-            block_hash,
-            previous_block_hash,
-            block_header_root,
-            block_header_inclusion_proof,
-            transactions_root,
-            transactions_inclusion_proof,
-            local_proof,
-        )?;
-
-        // Generate the ledger root inclusion proof.
-        let ledger_root = self.ledger_tree.read().root();
-        let ledger_root_inclusion_proof = self.ledger_tree.read().to_ledger_inclusion_proof(&block_hash)?;
-
-        LedgerProof::new(ledger_root, ledger_root_inclusion_proof, record_proof)
-    }
-
-    /// Updates the latest block hashes and block headers.
-    fn regenerate_latest_ledger_state(&self) -> Result<()> {
-        // Compute the start block height and end block height (inclusive).
-        let end_block_height = self.latest_block_height();
-        let start_block_height = end_block_height.saturating_sub(MAXIMUM_LINEAR_BLOCK_LOCATORS - 1);
-
-        // Retrieve the latest block hashes and block headers.
-        let block_hashes = self.get_block_hashes(start_block_height, end_block_height)?;
-        let block_headers = self.get_block_headers(start_block_height, end_block_height)?;
-        assert_eq!(block_hashes.len(), block_headers.len());
-
-        {
-            // Acquire the write lock for the latest block hashes and block headers.
-            let mut latest_block_hashes_and_headers = self.latest_block_hashes_and_headers.write();
-
-            // Upon success, clear the latest block hashes and block headers.
-            latest_block_hashes_and_headers.clear();
-
-            // Add the latest block hashes and block headers.
-            for (block_hash, block_header) in block_hashes.into_iter().zip_eq(block_headers) {
-                latest_block_hashes_and_headers.push((block_hash, block_header));
-            }
-        }
-
-        *self.latest_block_locators.write() = self.get_block_locators(end_block_height)?;
-
-        Ok(())
-    }
-
-    /// Regenerates the ledger tree.
-    fn regenerate_ledger_tree(&self) -> Result<()> {
-        // Acquire the ledger tree write lock.
-        let mut ledger_tree = self.ledger_tree.write();
-
-        // Retrieve all of the block hashes.
-        let block_hashes = self.get_block_hashes(0, self.latest_block_height())?;
-
-        // Add the block hashes to create the new ledger tree.
-        let mut new_ledger_tree = LedgerTree::<N>::new()?;
-        new_ledger_tree.add_all(&block_hashes)?;
-
-        // Update the current ledger tree with the current state.
-        *ledger_tree = new_ledger_tree;
-
-        Ok(())
-    }
-
-    /// Updates the ledger tree.
-    fn update_ledger_tree(&self, outdated_block_height: u32, new_block_height: u32) -> Result<()> {
-        // Acquire the ledger tree write lock.
-        let mut ledger_tree = self.ledger_tree.write();
-
-        let mut new_ledger_tree = ledger_tree.clone();
-
-        // Retrieve all the new block hashes.
-        let block_hashes = self.get_block_hashes(outdated_block_height + 1, new_block_height)?;
-
-        // Add the block hashes to create the new ledger tree.
-        new_ledger_tree.add_all(&block_hashes)?;
-
-        // Update the current ledger tree with the current state.
-        *ledger_tree = new_ledger_tree;
-
-        Ok(())
-    }
-
-    /// Initializes a heartbeat to keep the ledger reader in sync, with the given starting block height.
-    fn initialize_reader_heartbeat(self: &Arc<Self>, starting_block: Block<N>) -> Result<Resource> {
-        // If the storage is *not* in read-only mode, this method cannot be called.
-        if !self.is_read_only() {
-            return Err(anyhow!("Ledger must be read-only to initialize a reader heartbeat"));
-        }
-        *self.read_only.1.write() = starting_block;
-
-        let (abort_sender, mut abort_receiver) = oneshot::channel();
-
-        let ledger = self.clone();
-        let thread_handle = thread::spawn(move || {
-            loop {
-                // Check if the thread shouldn't be aborted.
-                match abort_receiver.try_recv() {
-                    Ok(_) | Err(TryRecvError::Closed) => return,
-                    _ => (),
-                };
-
-                // Refresh the ledger storage state.
-                if ledger.ledger_roots.refresh() {
-                    // After catching up the reader, determine the latest block height.
-                    if let Some(latest_block_height) = ledger.blocks.block_heights.keys().max() {
-                        let current_block = ledger.read_only.1.read().clone();
-
-                        let current_block_height = current_block.height();
-                        let current_block_hash = current_block.hash();
-                        trace!(
-                            "[Read-Only] Updating ledger state from block {} to {}",
-                            current_block_height,
-                            latest_block_height
-                        );
-
-                        // Update the last seen block.
-                        let latest_block = ledger.get_block(latest_block_height);
-                        match &latest_block {
-                            Ok(ref block) => *ledger.latest_block.write() = block.clone(),
-                            Err(error) => warn!("[Read-Only] {}", error),
-                        };
-
-                        // A flag indicating whether a fast ledger tree update is feasible.
-                        let mut quick_update = false;
-
-                        // Only consider an update if the latest height is actually greater than the current height.
-                        if latest_block_height > current_block_height {
-                            // If the last known top block hash still exists at the expected height, there was no rollback
-                            // beyond it, which means we only need to update the ledger tree with the new hashes.
-                            if let Ok(found_block_hash) = ledger.get_block_hash(current_block_height) {
-                                if found_block_hash == current_block_hash {
-                                    // Update the ledger tree.
-                                    if let Err(error) = ledger.update_ledger_tree(current_block_height, latest_block_height) {
-                                        warn!("[Read-Only] {}", error);
-                                    } else {
-                                        quick_update = true;
-                                    }
-                                }
-                            }
-                        }
-
-                        // If a quick ledger tree update was infeasible, regenerate it in its entirety.
-                        if !quick_update {
-                            // Regenerate the entire ledger tree.
-                            if let Err(error) = ledger.regenerate_ledger_tree() {
-                                warn!("[Read-Only] {}", error);
-                            };
-                        }
-
-                        // Regenerate the latest ledger state.
-                        if let Err(error) = ledger.regenerate_latest_ledger_state() {
-                            warn!("[Read-Only] {}", error);
-                        };
-
-                        // Update the last known block in the reader.
-                        if let Ok(block) = latest_block {
-                            *ledger.read_only.1.write() = block;
-                        }
-                    }
-                }
-                thread::sleep(std::time::Duration::from_millis(100));
-            }
-        });
-
-        Ok(Resource::Thread(thread_handle, abort_sender))
-    }
-
-=======
->>>>>>> db5e37b6
     /// Attempts to automatically resolve inconsistent ledger state.
     fn try_fixing_inconsistent_state(&self, batch: Option<usize>) -> Result<u32> {
         // Remember whether this operation is within an existing batch.
