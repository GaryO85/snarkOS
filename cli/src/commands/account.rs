// Copyright (C) 2019-2023 Aleo Systems Inc.
// This file is part of the snarkOS library.

// Licensed under the Apache License, Version 2.0 (the "License");
// you may not use this file except in compliance with the License.
// You may obtain a copy of the License at:
// http://www.apache.org/licenses/LICENSE-2.0

// Unless required by applicable law or agreed to in writing, software
// distributed under the License is distributed on an "AS IS" BASIS,
// WITHOUT WARRANTIES OR CONDITIONS OF ANY KIND, either express or implied.
// See the License for the specific language governing permissions and
// limitations under the License.

use snarkvm::{
    circuit::{environment::ToFields, Eject},
    console::{
        account::{Address, PrivateKey, Signature},
        prelude::{Environment, Uniform},
        types::Field,
    },
    utilities::ToBytes,
};

use anyhow::{anyhow, bail, Result};
use clap::Parser;
use colored::Colorize;
use core::str::FromStr;
use crossterm::ExecutableCommand;
use rand::SeedableRng;
use rand_chacha::ChaChaRng;
use rayon::prelude::*;
<<<<<<< HEAD
use std::{
    io::{Read, Write},
    path::PathBuf,
};
=======
use std::io::{Read, Write};
use zeroize::Zeroize;
>>>>>>> 1db968e5

type Network = snarkvm::prelude::Testnet3;
type A = snarkvm::circuit::AleoV0;

/// Commands to manage Aleo accounts.
#[derive(Debug, Parser, Zeroize)]
pub enum Account {
    /// Generates a new Aleo account
    New {
        /// Seed the RNG with a numeric value
        #[clap(short = 's', long)]
        seed: Option<String>,
        /// Try until an address with the vanity string is found
        #[clap(short = 'v', long)]
        vanity: Option<String>,
        /// Print sensitive information (such as the private key) discreetly in an alternate screen
        #[clap(long)]
        discreet: bool,
    },
    Sign {
        /// Specify the account private key of the node
        #[clap(long = "private-key")]
        private_key: Option<String>,
        /// Specify the path to a file containing the account private key of the node
        #[clap(long = "private-key-file")]
        private_key_file: Option<PathBuf>,
        /// Message (Aleo value) to sign
        #[clap(short = 'm', long)]
        message: String,
        /// Seed the RNG with a numeric value
        #[clap(short = 's', long)]
        seed: Option<String>,
        /// When enabled, parses the message as bytes instead of aleo literals
        #[clap(short = 'r', long)]
        raw: bool,
    },
    Verify {
        /// Address to use for verification
        #[clap(short = 'a', long)]
        address: String,
        /// Signature to verify
        #[clap(short = 's', long)]
        signature: String,
        /// Message (Aleo value) to verify the signature against
        #[clap(short = 'm', long)]
        message: String,
        /// When enabled, parses the message as bytes instead of aleo literals
        #[clap(short = 'r', long)]
        raw: bool,
    },
}

/// Parse a raw leo input into fields
fn aleo_literal_to_fields(input: &str) -> Result<Vec<Field<Network>>> {
    let literal = snarkvm::circuit::Literal::<A>::from_str(input)?;
    let plaintext = snarkvm::circuit::Plaintext::<A>::from(literal);
    let value = snarkvm::circuit::Value::<A>::Plaintext(plaintext);
    Ok(value.to_fields().into_iter().map(|f| f.eject_value()).collect())
}

impl Account {
    pub fn parse(self) -> Result<String> {
        match self {
            Self::New { seed, vanity, discreet } => {
                // Ensure only the seed or the vanity string is specified.
                if seed.is_some() && vanity.is_some() {
                    bail!("Cannot specify both the '--seed' and '--vanity' flags");
                }

                // Generate a vanity account.
                if let Some(vanity) = vanity {
                    Self::new_vanity(&vanity, discreet)
                }
                // Default to generating a normal account, with an optional seed.
                else {
                    Self::new_seeded(seed, discreet)
                }
            }
            Self::Sign { message, seed, raw, private_key, private_key_file } => {
                let key = match (private_key, private_key_file) {
                    (Some(private_key), None) => private_key,
                    (None, Some(private_key_file)) => std::fs::read_to_string(private_key_file)?.trim().to_string(),
                    (None, None) => bail!("Missing the '--private-key' or '--private-key-file' argument"),
                    (Some(_), Some(_)) => {
                        bail!("Cannot specify both the '--private-key' and '--private-key-file' flags")
                    }
                };
                Self::sign(key, message, seed, raw)
            }
            Self::Verify { address, signature, message, raw } => Self::verify(address, signature, message, raw),
        }
    }

    /// Generates a new Aleo account with the given vanity string.
    fn new_vanity(vanity: &str, discreet: bool) -> Result<String> {
        // A closure to generate a new Aleo account.
        let sample_account = || snarkos_account::Account::<Network>::new(&mut rand::thread_rng());

        const ITERATIONS: u128 = u16::MAX as u128;
        const ITERATIONS_STR: &str = "65,535";

        // Ensure the vanity string is valid.
        if !crate::helpers::is_in_bech32m_charset(vanity) {
            bail!(
                "The vanity string '{vanity}' contains invalid bech32m characters. Try using characters from the bech32m character set: {}",
                crate::helpers::BECH32M_CHARSET
            );
        }

        // Output a message if the character set is more than 4 characters.
        if vanity.len() > 4 {
            let message =
                format!(" The vanity string '{vanity}' contains 5 or more characters and will take a while to find.\n");
            println!("{}", message.yellow());
        }

        loop {
            // Initialize a timer.
            let timer = std::time::Instant::now();

            // Generates bech32m addresses in parallel until one is found that
            // includes the desired vanity string at the start or end of the address.
            let account = (0..ITERATIONS).into_par_iter().find_map_any(|_| {
                // Initialize the result.
                let mut account = None;
                // Sample a random account.
                if let Ok(candidate) = sample_account() {
                    // Encode the address as a bech32m string.
                    let address = candidate.address().to_string();
                    // Set the candidate if the address includes the desired vanity string
                    // at the start or end of the address.
                    if crate::helpers::has_vanity_string(&address, vanity) {
                        account = Some(candidate);
                    }
                }
                // Return the result.
                account
            });

            // Return the result if a candidate was found.
            if let Some(account) = account {
                println!(); // Add a newline for formatting.
                if !discreet {
                    return Ok(account.to_string());
                }
                display_string_discreetly(
                    &format!("{:>12}  {}", "Private Key".cyan().bold(), account.private_key()),
                    "### Do not share or lose this private key! Press any key to complete. ###",
                )
                .unwrap();
                let account_info = format!(
                    " {:>12}  {}\n {:>12}  {}",
                    "View Key".cyan().bold(),
                    account.view_key(),
                    "Address".cyan().bold(),
                    account.address()
                );
                return Ok(account_info);
            } else {
                let rate = ITERATIONS / timer.elapsed().as_millis();
                let rate = format!("[{rate} a/ms]");
                println!(" {} Sampled {ITERATIONS_STR} accounts, searching...", rate.dimmed());
            }
        }
    }

    /// Generates a new Aleo account with an optional seed.
    fn new_seeded(seed: Option<String>, discreet: bool) -> Result<String> {
        // Recover the seed.
        let seed = match seed {
            // Recover the field element deterministically.
            Some(seed) => {
                Field::new(<Network as Environment>::Field::from_str(&seed).map_err(|e| anyhow!("Invalid seed - {e}"))?)
            }
            // Sample a random field element.
            None => Field::rand(&mut ChaChaRng::from_entropy()),
        };
        // Recover the private key from the seed as a field element.
        let private_key =
            PrivateKey::try_from(seed).map_err(|_| anyhow!("Failed to convert the seed into a valid private key"))?;
        // Construct the account.
        let account = snarkos_account::Account::<Network>::try_from(private_key)?;
        // Print the new Aleo account.
        if !discreet {
            return Ok(account.to_string());
        }
        display_string_discreetly(
            &format!("{:>12}  {}", "Private Key".cyan().bold(), account.private_key()),
            "### Do not share or lose this private key! Press any key to complete. ###",
        )
        .unwrap();
        let account_info = format!(
            " {:>12}  {}\n {:>12}  {}",
            "View Key".cyan().bold(),
            account.view_key(),
            "Address".cyan().bold(),
            account.address()
        );
        Ok(account_info)
    }

    // Sign a message with an Aleo private key
    fn sign(key: String, message: String, seed: Option<String>, raw: bool) -> Result<String> {
        // Recover the seed.
        let mut rng = match seed {
            // Recover the field element deterministically.
            Some(seed) => {
                let field: Field<_> = Field::<Network>::new(
                    <Network as Environment>::Field::from_str(&seed).map_err(|e| anyhow!("Invalid seed - {e}"))?,
                );

                // field is always 32 bytes
                ChaChaRng::from_seed(field.to_bytes_le()?.try_into().map_err(|_v| anyhow!("Invalid seed length"))?)
            }
            // Sample a random field element.
            None => ChaChaRng::from_entropy(),
        };

        // Parse the private key
        let private_key =
            PrivateKey::<Network>::from_str(&key).map_err(|_| anyhow!("Failed to parse a valid private key"))?;
        // Sign the message
        let signature = if raw {
            private_key.sign_bytes(message.as_bytes(), &mut rng)
        } else {
            let fields =
                aleo_literal_to_fields(&message).map_err(|_| anyhow!("Failed to parse a valid aleo literal"))?;
            private_key.sign(&fields, &mut rng)
        }
        .map_err(|_| anyhow!("Failed to sign the message"))?
        .to_string();
        // Return the signature as a string
        Ok(signature)
    }

    // Verify a signature with an Aleo address
    fn verify(address: String, signature: String, message: String, raw: bool) -> Result<String> {
        // Parse the address
        let address = Address::<Network>::from_str(&address).map_err(|_| anyhow!("Failed to parse a valid address"))?;
        // Parse the signature
        let signature =
            Signature::<Network>::from_str(&signature).map_err(|_| anyhow!("Failed to parse a valid signature"))?;
        // Verify the signature
        let verified = if raw {
            signature.verify_bytes(&address, message.as_bytes())
        } else {
            let fields =
                aleo_literal_to_fields(&message).map_err(|_| anyhow!("Failed to parse a valid aleo literal"))?;
            signature.verify(&address, &fields)
        };

        // Return the verification result
        Ok(if verified { "verified" } else { "invalid" }.to_string())
    }
}

// Print the string to an alternate screen, so that the string won't been printed to the terminal.
fn display_string_discreetly(discreet_string: &str, continue_message: &str) -> Result<()> {
    use crossterm::{
        style::Print,
        terminal::{EnterAlternateScreen, LeaveAlternateScreen},
    };
    let mut stdout = std::io::stdout();
    stdout.execute(EnterAlternateScreen)?;
    // print msg on the alternate screen
    stdout.execute(Print(format!("{discreet_string}\n{continue_message}")))?;
    stdout.flush()?;
    wait_for_keypress();
    stdout.execute(LeaveAlternateScreen)?;
    Ok(())
}

fn wait_for_keypress() {
    let mut single_key = [0u8];
    std::io::stdin().read_exact(&mut single_key).unwrap();
}

#[cfg(test)]
mod tests {
    use crate::commands::Account;

    use colored::Colorize;

    #[test]
    fn test_new() {
        for _ in 0..3 {
            let account = Account::New { seed: None, vanity: None, discreet: false };
            assert!(account.parse().is_ok());
        }
    }

    #[test]
    fn test_new_seeded() {
        let seed = Some(1231275789u64.to_string());

        let mut expected = format!(
            " {:>12}  {}\n",
            "Private Key".cyan().bold(),
            "APrivateKey1zkp2n22c19hNdGF8wuEoQcuiyuWbquY6up4CtG5DYKqPX2X"
        );
        expected += &format!(
            " {:>12}  {}\n",
            "View Key".cyan().bold(),
            "AViewKey1pNxZHn79XVJ4D2WG5Vn2YWsAzf5wzAs3dAuQtUAmUFF7"
        );
        expected += &format!(
            " {:>12}  {}",
            "Address".cyan().bold(),
            "aleo1uxl69laseuv3876ksh8k0nd7tvpgjt6ccrgccedpjk9qwyfensxst9ftg5"
        );

        let vanity = None;
        let account = Account::New { seed, vanity, discreet: false };
        let actual = account.parse().unwrap();
        assert_eq!(expected, actual);
    }

    #[test]
    fn test_new_seeded_with_256bits_input() {
        let seed = Some("38868010450269069756484274649022187108349082664538872491798902858296683054657".to_string());

        let mut expected = format!(
            " {:>12}  {}\n",
            "Private Key".cyan().bold(),
            "APrivateKey1zkp61PAYmrYEKLtRWeWhUoDpFnGLNuHrCciSqN49T86dw3p"
        );
        expected += &format!(
            " {:>12}  {}\n",
            "View Key".cyan().bold(),
            "AViewKey1eYEGtb78FVg38SSYyzAeXnBdnWCba5t5YxUxtkTtvNAE"
        );
        expected += &format!(
            " {:>12}  {}",
            "Address".cyan().bold(),
            "aleo1zecnqchckrzw7dlsyf65g6z5le2rmys403ecwmcafrag0e030yxqrnlg8j"
        );

        let vanity = None;
        let account = Account::New { seed, vanity, discreet: false };
        let actual = account.parse().unwrap();
        assert_eq!(expected, actual);
    }

    #[test]
    fn test_signature_raw() {
        let key = "APrivateKey1zkp61PAYmrYEKLtRWeWhUoDpFnGLNuHrCciSqN49T86dw3p".to_string();
        let message = "Hello, world!".to_string();
        let account = Account::Sign { private_key: Some(key), private_key_file: None, message, seed: None, raw: true };
        assert!(account.parse().is_ok());
    }

    #[test]
    fn test_signature() {
        let key = "APrivateKey1zkp61PAYmrYEKLtRWeWhUoDpFnGLNuHrCciSqN49T86dw3p".to_string();
        let message = "5field".to_string();
        let account = Account::Sign { private_key: Some(key), private_key_file: None, message, seed: None, raw: false };
        assert!(account.parse().is_ok());
    }

    #[test]
    fn test_signature_fail() {
        let key = "APrivateKey1zkp61PAYmrYEKLtRWeWhUoDpFnGLNuHrCciSqN49T86dw3p".to_string();
        let message = "not a literal value".to_string();
        let account = Account::Sign { private_key: Some(key), private_key_file: None, message, seed: None, raw: false };
        assert!(account.parse().is_err());
    }

    #[test]
    fn test_seeded_signature_raw() {
        let seed = Some("38868010450269069756484274649022187108349082664538872491798902858296683054657".to_string());
        let key = "APrivateKey1zkp61PAYmrYEKLtRWeWhUoDpFnGLNuHrCciSqN49T86dw3p".to_string();
        let message = "Hello, world!".to_string();
        let expected = "sign1t2hsaqfhcgvsfg2q3q2stxsffyrvdx98pl0ddkdqngqqtn3vsuprhkv9tkeyzs878ccqp62mfptvvp7m5hjcfnf06cc9pu4khxtkkp8esm5elrqqunzqzmac7kzutl6zk7mqht3c0m9kg4hklv7h2js0qmxavwnpuwyl4lzldl6prs4qeqy9wxyp8y44nnydg3h8sg6ue99qkksrwh0";
        let account = Account::Sign { private_key: Some(key), private_key_file: None, message, seed, raw: true };
        let actual = account.parse().unwrap();
        assert_eq!(expected, actual);
    }

    #[test]
    fn test_seeded_signature() {
        let seed = Some("38868010450269069756484274649022187108349082664538872491798902858296683054657".to_string());
        let key = "APrivateKey1zkp61PAYmrYEKLtRWeWhUoDpFnGLNuHrCciSqN49T86dw3p".to_string();
        let message = "5field".to_string();
        let expected = "sign16f464jk7zrq0az5jne2zvamhlfkksfj23508tqvmj836jpplkuqefcshgk8k8rx9xxu284fuwaua7fcz3jajvnqynwtymfm0p692vq8esm5elrqqunzqzmac7kzutl6zk7mqht3c0m9kg4hklv7h2js0qmxavwnpuwyl4lzldl6prs4qeqy9wxyp8y44nnydg3h8sg6ue99qk3re27j";
        let account = Account::Sign { private_key: Some(key), private_key_file: None, message, seed, raw: false };
        let actual = account.parse().unwrap();
        assert_eq!(expected, actual);
    }

    #[test]
    fn test_verify_raw() {
        // test signature of "Hello, world!"
        let address = "aleo1zecnqchckrzw7dlsyf65g6z5le2rmys403ecwmcafrag0e030yxqrnlg8j";
        let signature = "sign1nnvrjlksrkxdpwsrw8kztjukzhmuhe5zf3srk38h7g32u4kqtqpxn3j5a6k8zrqcfx580a96956nsjvluzt64cqf54pdka9mgksfqp8esm5elrqqunzqzmac7kzutl6zk7mqht3c0m9kg4hklv7h2js0qmxavwnpuwyl4lzldl6prs4qeqy9wxyp8y44nnydg3h8sg6ue99qkwsnaqq".to_string();
        let message = "Hello, world!".to_string();
        let account = Account::Verify { address: address.to_string(), signature, message, raw: true };
        let actual = account.parse().unwrap();
        assert_eq!("verified", actual);

        // test signature of "Hello, world!" against the message "Different Message"
        let signature = "sign1nnvrjlksrkxdpwsrw8kztjukzhmuhe5zf3srk38h7g32u4kqtqpxn3j5a6k8zrqcfx580a96956nsjvluzt64cqf54pdka9mgksfqp8esm5elrqqunzqzmac7kzutl6zk7mqht3c0m9kg4hklv7h2js0qmxavwnpuwyl4lzldl6prs4qeqy9wxyp8y44nnydg3h8sg6ue99qkwsnaqq".to_string();
        let message = "Different Message".to_string();
        let account = Account::Verify { address: address.to_string(), signature, message, raw: true };
        let actual = account.parse().unwrap();
        assert_eq!("invalid", actual);

        // test signature of "Hello, world!" against the wrong address
        let signature = "sign1nnvrjlksrkxdpwsrw8kztjukzhmuhe5zf3srk38h7g32u4kqtqpxn3j5a6k8zrqcfx580a96956nsjvluzt64cqf54pdka9mgksfqp8esm5elrqqunzqzmac7kzutl6zk7mqht3c0m9kg4hklv7h2js0qmxavwnpuwyl4lzldl6prs4qeqy9wxyp8y44nnydg3h8sg6ue99qkwsnaqq".to_string();
        let message = "Hello, world!".to_string();
        let wrong_address = "aleo1uxl69laseuv3876ksh8k0nd7tvpgjt6ccrgccedpjk9qwyfensxst9ftg5".to_string();
        let account = Account::Verify { address: wrong_address, signature, message, raw: true };
        let actual = account.parse().unwrap();
        assert_eq!("invalid", actual);

        // test a valid signature of "Different Message"
        let signature = "sign1424ztyt9hcm77nq450gvdszrvtg9kvhc4qadg4nzy9y0ah7wdqq7t36cxal42p9jj8e8pjpmc06lfev9nvffcpqv0cxwyr0a2j2tjqlesm5elrqqunzqzmac7kzutl6zk7mqht3c0m9kg4hklv7h2js0qmxavwnpuwyl4lzldl6prs4qeqy9wxyp8y44nnydg3h8sg6ue99qk3yrr50".to_string();
        let message = "Different Message".to_string();
        let account = Account::Verify { address: address.to_string(), signature, message, raw: true };
        let actual = account.parse().unwrap();
        assert_eq!("verified", actual);
    }

    #[test]
    fn test_verify() {
        // test signature of 5u8
        let address = "aleo1zecnqchckrzw7dlsyf65g6z5le2rmys403ecwmcafrag0e030yxqrnlg8j";
        let signature = "sign1j7swjfnyujt2vme3ulu88wdyh2ddj85arh64qh6c6khvrx8wvsp8z9wtzde0sahqj2qwz8rgzt803c0ceega53l4hks2mf5sfsv36qhesm5elrqqunzqzmac7kzutl6zk7mqht3c0m9kg4hklv7h2js0qmxavwnpuwyl4lzldl6prs4qeqy9wxyp8y44nnydg3h8sg6ue99qkdetews".to_string();
        let message = "5field".to_string();
        let account = Account::Verify { address: address.to_string(), signature, message, raw: false };
        let actual = account.parse().unwrap();
        assert_eq!("verified", actual);

        // test signature of 5u8 against the message 10u8
        let signature = "sign1j7swjfnyujt2vme3ulu88wdyh2ddj85arh64qh6c6khvrx8wvsp8z9wtzde0sahqj2qwz8rgzt803c0ceega53l4hks2mf5sfsv36qhesm5elrqqunzqzmac7kzutl6zk7mqht3c0m9kg4hklv7h2js0qmxavwnpuwyl4lzldl6prs4qeqy9wxyp8y44nnydg3h8sg6ue99qkdetews".to_string();
        let message = "10field".to_string();
        let account = Account::Verify { address: address.to_string(), signature, message, raw: false };
        let actual = account.parse().unwrap();
        assert_eq!("invalid", actual);

        // test signature of 5u8 against the wrong address
        let signature = "sign1j7swjfnyujt2vme3ulu88wdyh2ddj85arh64qh6c6khvrx8wvsp8z9wtzde0sahqj2qwz8rgzt803c0ceega53l4hks2mf5sfsv36qhesm5elrqqunzqzmac7kzutl6zk7mqht3c0m9kg4hklv7h2js0qmxavwnpuwyl4lzldl6prs4qeqy9wxyp8y44nnydg3h8sg6ue99qkdetews".to_string();
        let message = "5field".to_string();
        let wrong_address = "aleo1uxl69laseuv3876ksh8k0nd7tvpgjt6ccrgccedpjk9qwyfensxst9ftg5".to_string();
        let account = Account::Verify { address: wrong_address, signature, message, raw: false };
        let actual = account.parse().unwrap();
        assert_eq!("invalid", actual);

        // test a valid signature of 10u8
        let signature = "sign1t9v2t5tljk8pr5t6vkcqgkus0a3v69vryxmfrtwrwg0xtj7yv5qj2nz59e5zcyl50w23lhntxvt6vzeqfyu6dt56698zvfj2l6lz6q0esm5elrqqunzqzmac7kzutl6zk7mqht3c0m9kg4hklv7h2js0qmxavwnpuwyl4lzldl6prs4qeqy9wxyp8y44nnydg3h8sg6ue99qk8rh9kt".to_string();
        let message = "10field".to_string();
        let account = Account::Verify { address: address.to_string(), signature, message, raw: false };
        let actual = account.parse().unwrap();
        assert_eq!("verified", actual);
    }
}<|MERGE_RESOLUTION|>--- conflicted
+++ resolved
@@ -30,15 +30,11 @@
 use rand::SeedableRng;
 use rand_chacha::ChaChaRng;
 use rayon::prelude::*;
-<<<<<<< HEAD
 use std::{
     io::{Read, Write},
     path::PathBuf,
 };
-=======
-use std::io::{Read, Write};
 use zeroize::Zeroize;
->>>>>>> 1db968e5
 
 type Network = snarkvm::prelude::Testnet3;
 type A = snarkvm::circuit::AleoV0;
@@ -64,7 +60,7 @@
         private_key: Option<String>,
         /// Specify the path to a file containing the account private key of the node
         #[clap(long = "private-key-file")]
-        private_key_file: Option<PathBuf>,
+        private_key_file: Option<String>,
         /// Message (Aleo value) to sign
         #[clap(short = 'm', long)]
         message: String,
@@ -120,7 +116,10 @@
             Self::Sign { message, seed, raw, private_key, private_key_file } => {
                 let key = match (private_key, private_key_file) {
                     (Some(private_key), None) => private_key,
-                    (None, Some(private_key_file)) => std::fs::read_to_string(private_key_file)?.trim().to_string(),
+                    (None, Some(private_key_file)) => {
+                        let path = private_key_file.parse::<PathBuf>().map_err(|e| anyhow!("Invalid path - {e}"))?;
+                        std::fs::read_to_string(path)?.trim().to_string()
+                    }
                     (None, None) => bail!("Missing the '--private-key' or '--private-key-file' argument"),
                     (Some(_), Some(_)) => {
                         bail!("Cannot specify both the '--private-key' and '--private-key-file' flags")
